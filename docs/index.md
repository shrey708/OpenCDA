--- conflicted
+++ resolved
@@ -26,14 +26,8 @@
     * [Step3: Execute a single step](OpenCDA_tutorial.md#step3-execute-a-single-step)
     * [Step4: Run simulation loop](OpenCDA_tutorial.md#step4-keep-the-simulation-loop-running)
     * [Step5: Evaluation](OpenCDA_tutorial.md#step5-evaluation)
-<<<<<<< HEAD
     * [Customize your own modules](OpenCDA_tutorial.md#customize-your-own-algorithms)
 * [PythonAPI](PythonAPI.md)
-=======
-
-* [Link to PythonAPI](Python_API_docs.html) — Test out the html doc files.  
-
->>>>>>> 80872ca2
 
 
 If you use OpenCDA for academic research, you are highly encouraged to cite our paper:  
